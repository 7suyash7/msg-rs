use bytes::Bytes;
use futures::StreamExt;
use rand::Rng;
use std::time::Instant;

use msg_socket::{PubOptions, PubSocket, SubOptions, SubSocket};
use msg_transport::{Tcp, TcpOptions};

const N_REQS: usize = 100_000;
const MSG_SIZE: usize = 512;

/// Runs various benchmarks for the `PubSocket` and `SubSocket`.
fn main() {
    let _ = tracing_subscriber::fmt::try_init();

    // Using jemalloc improves performance by ~10%
    #[cfg(all(not(windows), not(target_env = "musl")))]
    #[global_allocator]
    static ALLOC: jemallocator::Jemalloc = jemallocator::Jemalloc;

    divan::main();
}

#[divan::bench_group(sample_count = 20)]
mod pubsub {
    use std::time::Duration;

    use divan::counter::{BytesCount, ItemsCount};
    use tracing::Instrument;

    use super::*;

    /// Last run: 60.01 ms, 853.1 MB/s, 1.666 Mitem/s
    #[divan::bench()]
    fn pubsub_single_thread_tcp(bencher: divan::Bencher) {
        // create a current-threaded tokio runtime
        let rt = tokio::runtime::Builder::new_current_thread()
            .worker_threads(4)
            .enable_all()
            .build()
            .unwrap();

        pubsub_with_runtime(bencher, rt);
    }

    /// Last run:
    /// Median: 42.83ms, 1.195 GB/s, 2.334 Mitem/s
    #[divan::bench]
    fn pubsub_multi_thread_tcp(bencher: divan::Bencher) {
        // create a multi-threaded tokio runtime
        let rt = tokio::runtime::Builder::new_multi_thread()
            .worker_threads(4)
            .enable_all()
            .build()
            .unwrap();

        pubsub_with_runtime(bencher, rt);
    }

    /// Last run:
    /// Median: 49.86 ms, 1.026 GB/s, 2.005 Mitem/s
    #[divan::bench]
    fn pubsub_2_subscribers(bencher: divan::Bencher) {
        // create a multi-threaded tokio runtime
        let rt = tokio::runtime::Builder::new_multi_thread()
            .worker_threads(4)
            .enable_all()
            .build()
            .unwrap();

        let mut pub_socket = PubSocket::with_options(
            Tcp::new(),
            PubOptions {
                session_buffer_size: N_REQS,
                flush_interval: Some(Duration::from_micros(100)),
                backpressure_boundary: 1024 * 64,
                ..Default::default()
            },
        );

        let mut sub1 = SubSocket::with_options(
            Tcp::new_with_options(TcpOptions::default().with_blocking_connect()),
            SubOptions {
                ingress_buffer_size: N_REQS,
                ..Default::default()
            },
        );

        let mut sub2 = SubSocket::with_options(
            Tcp::new_with_options(TcpOptions::default().with_blocking_connect()),
            SubOptions {
                ingress_buffer_size: N_REQS,
                ..Default::default()
            },
        );

        // Set up the socket connections
        rt.block_on(async {
            pub_socket.bind("127.0.0.1:0").await.unwrap();

            sub1.connect(&pub_socket.local_addr().unwrap().to_string())
                .await
                .unwrap();

            sub1.subscribe("HELLO".to_string()).await.unwrap();

            sub2.connect(&pub_socket.local_addr().unwrap().to_string())
                .await
                .unwrap();

            sub2.subscribe("HELLO".to_string()).await.unwrap();

            // Give some time for the background connection process to run
            tokio::time::sleep(Duration::from_millis(10)).await;
        });

        bencher
            .counter(ItemsCount::new(N_REQS as u64))
            .counter(BytesCount::new((N_REQS * MSG_SIZE) as u64))
            .with_inputs(|| -> Vec<Bytes> {
                let mut rng = rand::thread_rng();
                (0..N_REQS)
                    .map(|_| {
                        let mut vec = vec![0u8; MSG_SIZE];
                        rng.fill(&mut vec[..]);
                        Bytes::from(vec)
                    })
                    .collect()
            })
            .bench_local_values(|msg_vec: Vec<Bytes>| {
                rt.block_on(async {
                    let send = async {
                        let start = Instant::now();
                        // tokio::time::sleep(Duration::from_micros(5)).await;
                        for msg in msg_vec {
                            pub_socket.publish("HELLO".to_string(), msg).await.unwrap();
                        }

                        start
                    };

                    let recv1 = async {
                        let mut rx = 0;
                        while let Some(_msg) = sub1.next().await {
                            rx += 1;
                            if rx + 1 == N_REQS {
                                break;
                            }
                        }
                    };

                    let recv2 = async {
                        let mut rx = 0;
                        while let Some(_msg) = sub2.next().await {
                            rx += 1;
                            if rx + 1 == N_REQS {
                                break;
                            }
                        }
                    };

                    let (send_start, _, _) = tokio::join!(send, recv1, recv2);
                    let recv_end = Instant::now();

                    let elapsed = recv_end.duration_since(send_start);
                    let avg_throughput = N_REQS as f64 / elapsed.as_secs_f64();
                    let mbps = avg_throughput * MSG_SIZE as f64 / 1_000_000.0;
                    tracing::debug!(
                        "Throughput: {:.0} msgs/s {:.0} MB/s, Avg time: {:.2} ms",
                        avg_throughput,
                        mbps,
                        elapsed.as_millis()
                    );
                })
            });
    }

    fn pubsub_with_runtime(bencher: divan::Bencher, rt: tokio::runtime::Runtime) {
        let mut pub_socket = PubSocket::with_options(
            Tcp::new(),
            PubOptions {
<<<<<<< HEAD
                flush_interval: Some(Duration::from_micros(100)),
                backpressure_boundary: 1024 * 64,
=======
                backpressure_boundary: 32768,
>>>>>>> eb79ad00
                session_buffer_size: N_REQS,
                flush_interval: Some(Duration::from_micros(1000)),
                ..Default::default()
            },
        );

        let mut sub = SubSocket::with_options(
            Tcp::new_with_options(TcpOptions::default().with_blocking_connect()),
            SubOptions {
                read_buffer_size: 32768,
                ingress_buffer_size: N_REQS,
                ..Default::default()
            },
        );

        // Set up the socket connections
        rt.block_on(async {
            pub_socket.bind("127.0.0.1:0").await.unwrap();

            let addr = pub_socket.local_addr().unwrap();
            sub.connect(&addr.to_string()).await.unwrap();

            sub.subscribe("HELLO".to_string()).await.unwrap();

            // Give some time for the background connection process to run
            tokio::time::sleep(Duration::from_millis(10)).await;
        });

        bencher
            .counter(ItemsCount::new(N_REQS as u64))
            .counter(BytesCount::new((N_REQS * MSG_SIZE) as u64))
            .with_inputs(|| -> Vec<Bytes> {
                let mut rng = rand::thread_rng();
                (0..N_REQS)
                    .map(|_| {
                        let mut vec = vec![0u8; MSG_SIZE];
                        rng.fill(&mut vec[..]);
                        Bytes::from(vec)
                    })
                    .collect()
            })
            .bench_local_values(|msg_vec: Vec<Bytes>| {
                rt.block_on(async {
                    let send = async {
                        let start = Instant::now();
                        for msg in msg_vec {
                            pub_socket.publish("HELLO".to_string(), msg).await.unwrap();
                        }

                        start
                    }
                    .instrument(tracing::info_span!("publisher"));

                    let recv = async {
                        tokio::time::sleep(Duration::from_micros(5)).await;
                        let mut rx = 0;
                        while let Some(_msg) = sub.next().await {
                            rx += 1;
                            if rx + 1 == N_REQS {
                                break;
                            }
                        }

<<<<<<< HEAD
                        Instant::now()
                    }
                    .instrument(tracing::info_span!("subscriber"));
=======
                        Instant::now() - Duration::from_micros(5)
                    };
>>>>>>> eb79ad00

                    let (send_start, recv_end) = tokio::join!(send, recv);

                    let elapsed = recv_end.duration_since(send_start);
                    let avg_throughput = N_REQS as f64 / elapsed.as_secs_f64();
                    let mbps = avg_throughput * MSG_SIZE as f64 / 1_000_000.0;
                    tracing::debug!(
                        "Throughput: {:.0} msgs/s {:.0} MB/s, Avg time: {:.2} ms",
                        avg_throughput,
                        mbps,
                        elapsed.as_millis()
                    );
                })
            });
    }
}<|MERGE_RESOLUTION|>--- conflicted
+++ resolved
@@ -179,14 +179,9 @@
         let mut pub_socket = PubSocket::with_options(
             Tcp::new(),
             PubOptions {
-<<<<<<< HEAD
                 flush_interval: Some(Duration::from_micros(100)),
                 backpressure_boundary: 1024 * 64,
-=======
-                backpressure_boundary: 32768,
->>>>>>> eb79ad00
                 session_buffer_size: N_REQS,
-                flush_interval: Some(Duration::from_micros(1000)),
                 ..Default::default()
             },
         );
@@ -248,14 +243,9 @@
                             }
                         }
 
-<<<<<<< HEAD
                         Instant::now()
                     }
                     .instrument(tracing::info_span!("subscriber"));
-=======
-                        Instant::now() - Duration::from_micros(5)
-                    };
->>>>>>> eb79ad00
 
                     let (send_start, recv_end) = tokio::join!(send, recv);
 
